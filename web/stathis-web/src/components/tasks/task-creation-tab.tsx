--- conflicted
+++ resolved
@@ -1,11 +1,6 @@
 'use client';
 
-<<<<<<< HEAD
-import { useState } from 'react';
-import { motion } from 'framer-motion';
-=======
 import { useState, useEffect, useMemo } from 'react';
->>>>>>> 59003570
 import { Button } from '@/components/ui/button';
 import {
   Card,
@@ -747,35 +742,6 @@
               </div>
             </div>
           ) : tasksError || !tasks || tasks.length === 0 ? (
-<<<<<<< HEAD
-            <motion.div
-              initial={{ opacity: 0, y: 20 }}
-              animate={{ opacity: 1, y: 0 }}
-              transition={{ duration: 0.6 }}
-            >
-              <Card className="border-dashed rounded-2xl border-border/50 bg-card/80 backdrop-blur-xl shadow-lg">
-                <CardHeader>
-                  <CardTitle className="text-center text-muted-foreground">No Tasks Created</CardTitle>
-                </CardHeader>
-                <CardContent className="flex flex-col items-center justify-center py-8">
-                  <div className="relative mx-auto w-16 h-16 mb-4">
-                    <div className="absolute -inset-2 rounded-full bg-gradient-to-br from-primary/20 to-secondary/20 blur-lg" />
-                    <ClipboardList className="relative mx-auto h-16 w-16 text-muted-foreground" />
-                  </div>
-                  <p className="text-center text-muted-foreground max-w-sm mb-4">
-                    You haven't created any tasks for this classroom yet. Tasks allow you to assign lessons, quizzes, and exercises to students.
-                  </p>
-                  <Button 
-                    onClick={handleCreateTask}
-                    className="bg-gradient-to-r from-primary to-secondary hover:from-primary/90 hover:to-secondary/90 shadow-lg hover:shadow-xl transition-all duration-200"
-                  >
-                    <Plus className="mr-2 h-4 w-4" />
-                    Create Your First Task
-                  </Button>
-                </CardContent>
-              </Card>
-            </motion.div>
-=======
             <Card className="border-dashed">
               <CardHeader>
                 <CardTitle className="text-center text-muted-foreground">No Tasks Created</CardTitle>
@@ -800,7 +766,6 @@
                 </p>
               </CardContent>
             </Card>
->>>>>>> 59003570
           ) : (
             <div className="grid gap-3">
               {filteredAndSortedTasks.map((task) => {
