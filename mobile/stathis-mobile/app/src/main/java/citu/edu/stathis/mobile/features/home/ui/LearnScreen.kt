package citu.edu.stathis.mobile.features.home.ui

import androidx.compose.foundation.background
import androidx.compose.foundation.clickable
import androidx.compose.foundation.layout.*
import androidx.compose.foundation.lazy.LazyColumn
import androidx.compose.foundation.lazy.items
import androidx.compose.foundation.rememberScrollState
import androidx.compose.foundation.shape.CircleShape
import androidx.compose.foundation.shape.RoundedCornerShape
import androidx.compose.foundation.verticalScroll
import androidx.compose.ui.platform.LocalDensity
import androidx.compose.material.icons.Icons
import androidx.compose.material.icons.filled.*
import androidx.compose.material3.*
import androidx.compose.runtime.*
import androidx.compose.ui.Alignment
import androidx.compose.ui.Modifier
import androidx.compose.ui.draw.clip
import androidx.compose.ui.graphics.Color
import androidx.compose.ui.graphics.vector.ImageVector
import androidx.compose.ui.text.font.FontWeight
import androidx.compose.ui.text.style.TextAlign
import androidx.compose.ui.text.style.TextOverflow
import androidx.compose.ui.unit.dp
import androidx.hilt.navigation.compose.hiltViewModel
import androidx.navigation.NavHostController
import timber.log.Timber
import citu.edu.stathis.mobile.features.classroom.data.model.Classroom
import citu.edu.stathis.mobile.features.dashboard.presentation.viewmodel.DashboardViewModel
import citu.edu.stathis.mobile.features.dashboard.presentation.viewmodel.*
import citu.edu.stathis.mobile.features.tasks.data.model.Task
import citu.edu.stathis.mobile.features.classroom.presentation.viewmodel.ClassroomViewModel
import citu.edu.stathis.mobile.features.classroom.presentation.viewmodel.EnrollmentState
import citu.edu.stathis.mobile.features.classroom.presentation.viewmodel.ClassroomsState
import citu.edu.stathis.mobile.features.tasks.navigation.navigateToTaskList

@Composable
fun LearnScreen(
    navController: NavHostController,
    viewModel: ClassroomViewModel = hiltViewModel(),
    dashboardViewModel: DashboardViewModel = hiltViewModel()
) {
    val classroomsState by viewModel.classroomsState.collectAsState()
    val verifiedMap by viewModel.verifiedMap.collectAsState()
    val enrollmentState by viewModel.enrollmentState.collectAsState()
    val progressState by dashboardViewModel.progressState.collectAsState()
    val tasksState by dashboardViewModel.tasksState.collectAsState()

    LaunchedEffect(Unit) {
        // Load enrolled classrooms for the student
        viewModel.loadStudentClassrooms()
        // Initialize dashboard to fetch progress, tasks, vitals, etc.
        dashboardViewModel.initializeDashboard()
    }

    var enrollDialog by remember { mutableStateOf(false) }
    var classroomCode by remember { mutableStateOf("") }

    // Handle enrollment state changes
    LaunchedEffect(enrollmentState) {
        when (enrollmentState) {
            is EnrollmentState.Success -> {
                enrollDialog = false
                classroomCode = ""
            }
            is EnrollmentState.Error -> {
                // Error is handled in the dialog
            }
            else -> { /* Loading or Idle states */ }
        }
    }

    // Clean, consistent theme
    val primaryColor = MaterialTheme.colorScheme.primary
    val surfaceColor = MaterialTheme.colorScheme.surface
    val onSurfaceColor = MaterialTheme.colorScheme.onSurface

    Box(
        modifier = Modifier
            .fillMaxSize()
            .background(surfaceColor)
    ) {
        Column(
            modifier = Modifier
                .fillMaxSize()
                .verticalScroll(rememberScrollState())
                .padding(bottom = 100.dp) // Ensure content scrolls above nav bar
        ) {
    // Streak Header and Join Class
    val streakManager = androidx.hilt.navigation.compose.hiltViewModel<citu.edu.stathis.mobile.features.home.viewmodel.LearnViewModel>().streakManager
    val streak by streakManager.streak.collectAsState()
    StreakHeader(
<<<<<<< HEAD
        streak = streak,
=======
        streak = (progressState as? ProgressState.Success)?.progress?.streakDays ?: 0,
>>>>>>> ae4cc56d
        onJoinClassClick = { enrollDialog = true }
    )

    // Stats Row
    LearnStatsRow(
        progressState = progressState,
        tasksState = tasksState
    )

            // Main Content (Your Classrooms FIRST)
            when (val currentState = classroomsState) {
                is ClassroomsState.Loading -> {
                    Box(
                        modifier = Modifier.fillMaxSize(),
                        contentAlignment = Alignment.Center
                    ) {
                        CircularProgressIndicator(color = primaryColor)
                    }
                }
            is ClassroomsState.Empty -> {
                EmptyClassroomsState(
                    onEnrollClick = { enrollDialog = true }
                )
            }
                is ClassroomsState.Success -> {
                    ClassroomsHeader(
                        pathTitle = "Your Classrooms",
                        completedSections = currentState.classrooms.size,
                        totalSections = 5
                    )
                    
                    // Wait for verification data to load before partitioning
                    if (verifiedMap.isEmpty()) {
                        Box(
                            modifier = Modifier
                                .fillMaxWidth()
                                .padding(16.dp),
                            contentAlignment = Alignment.Center
                        ) {
                            CircularProgressIndicator(
                                modifier = Modifier.size(24.dp),
                                color = primaryColor
                            )
                        }
                    } else {
                        // Enrolled only when explicitly verified=true; otherwise consider pending
                        // Default to pending for newly enrolled classrooms until verification is confirmed
                        Timber.d("Classrooms: ${currentState.classrooms.map { "${it.name} (${it.physicalId})" }}")
                        Timber.d("VerifiedMap: $verifiedMap")
                        val (enrolled, pending) = currentState.classrooms.partition { c ->
                            val isVerified = verifiedMap[c.physicalId] == true
                            Timber.d("Classroom ${c.name} (${c.physicalId}): verified=$isVerified")
                            isVerified
                        }
                        Timber.d("Enrolled: ${enrolled.map { it.name }}")
                        Timber.d("Pending: ${pending.map { it.name }}")
                        // Build classroom name map for upcoming tasks footer
                        val classroomNameById = currentState.classrooms.associate { it.physicalId to it.name }

                        // Enrolled Classrooms Section
                        if (enrolled.isNotEmpty()) {
                            Text(
                                text = "Enrolled",
                                style = MaterialTheme.typography.titleMedium,
                                fontWeight = FontWeight.Bold,
                                color = MaterialTheme.colorScheme.onSurface,
                                modifier = Modifier.padding(horizontal = 16.dp)
                            )
                            Spacer(modifier = Modifier.height(8.dp))
                            enrolled.forEach { classroom ->
                                ClassroomCard(
                                    classroom = classroom,
                                    isUnlocked = true,
                                    progress = 0.0f,
                                    onClick = { 
                                        if (verifiedMap[classroom.physicalId] == true) {
                                            navController.navigate("classroom_detail/${classroom.physicalId}")
                                        }
                                    },
                                    onViewTasks = { 
                                        if (verifiedMap[classroom.physicalId] == true) {
                                            navController.navigateToTaskList(classroom.physicalId)
                                        }
                                    },
                                    modifier = Modifier.padding(horizontal = 16.dp)
                                )
                                Spacer(modifier = Modifier.height(12.dp))
                            }
                        }
                        
                        // Pending Classrooms Section
                        if (pending.isNotEmpty()) {
                            Spacer(modifier = Modifier.height(16.dp))
                            Text(
                                text = "Pending Verification",
                                style = MaterialTheme.typography.titleMedium,
                                fontWeight = FontWeight.Bold,
                                color = MaterialTheme.colorScheme.onSurface,
                                modifier = Modifier.padding(horizontal = 16.dp)
                            )
                            Spacer(modifier = Modifier.height(8.dp))
                            pending.forEach { classroom ->
                                ClassroomCard(
                                    classroom = classroom,
                                    isUnlocked = false,
                                    progress = 0.0f,
                                    onClick = { /* blocked */ },
                                    onViewTasks = { /* blocked */ },
                                    modifier = Modifier.padding(horizontal = 16.dp)
                                )
                                Spacer(modifier = Modifier.height(12.dp))
                            }
                        }
                        
                        // Upcoming Tasks Section
                        Spacer(modifier = Modifier.height(16.dp))
                        LearnUpcomingTasksSection(
                            tasksState = tasksState,
                            classroomNameById = classroomNameById,
                            onTaskClick = { taskId -> navController.navigate("task_detail/$taskId") },
                            onViewAllTasks = { navController.navigate("tasks_upcoming_all") }
                        )
                        Spacer(modifier = Modifier.height(32.dp))
                    }
                }
                is ClassroomsState.Error -> {
                    ErrorBanner(
                        message = currentState.message,
                        onDismiss = { viewModel.loadStudentClassrooms() }
                    )
                    Spacer(modifier = Modifier.height(16.dp))
                    EmptyClassroomsState(
                        onEnrollClick = { enrollDialog = true }
                    )
                }
            }
        }
        
        // Floating Join Class Button
        FloatingActionButton(
            onClick = { enrollDialog = true },
            modifier = Modifier
                .align(Alignment.BottomEnd)
                .padding(16.dp),
            containerColor = primaryColor,
            contentColor = MaterialTheme.colorScheme.onPrimary
        ) {
            Icon(Icons.Default.Add, contentDescription = "Join Class")
        }
    }

    if (enrollDialog) {
        EnrollmentDialog(
            classroomCode = classroomCode,
            onClassroomCodeChange = { classroomCode = it },
            enrollmentState = enrollmentState,
            onEnroll = { 
                if (classroomCode.isNotBlank()) {
                    viewModel.enrollInClassroom(classroomCode.trim())
                }
            },
            onDismiss = { 
                enrollDialog = false
                classroomCode = ""
                viewModel.resetEnrollmentState()
            }
        )
    }
}

@Composable
private fun LearnStatsRow(
    progressState: ProgressState,
    tasksState: TasksState
) {
    Row(
        modifier = Modifier
            .fillMaxWidth()
            .padding(horizontal = 16.dp, vertical = 8.dp),
        horizontalArrangement = Arrangement.spacedBy(12.dp)
    ) {
        LearnStatCard(
            title = "Progress",
            value = when (progressState) {
                is ProgressState.Success -> {
                    val pct = ((progressState.progress.completedTasks.toFloat() /
                        (progressState.progress.totalTasks.takeIf { it > 0 } ?: 1)) * 100).toInt()
                    "$pct%"
                }
                else -> "--"
            },
            icon = Icons.Default.TrendingUp,
            tint = MaterialTheme.colorScheme.primary,
            modifier = Modifier.weight(1f)
        )

        LearnStatCard(
            title = "Tasks",
            value = when (tasksState) {
                is TasksState.Success -> tasksState.tasks.size.toString()
                is TasksState.Empty -> "0"
                else -> "--"
            },
            icon = Icons.Default.Assignment,
            tint = MaterialTheme.colorScheme.secondary,
            modifier = Modifier.weight(1f)
        )
    }
}

@Composable
private fun LearnStatCard(
    title: String,
    value: String,
    icon: ImageVector,
    tint: Color,
    modifier: Modifier = Modifier
) {
    Card(
        modifier = modifier.height(96.dp),
        colors = CardDefaults.cardColors(
            containerColor = MaterialTheme.colorScheme.surfaceContainer
        ),
        elevation = CardDefaults.cardElevation(defaultElevation = 1.dp),
        shape = RoundedCornerShape(16.dp)
    ) {
        Column(
            modifier = Modifier
                .fillMaxSize()
                .padding(16.dp),
            verticalArrangement = Arrangement.SpaceBetween
        ) {
            Icon(
                imageVector = icon,
                contentDescription = title,
                tint = tint
            )
            Column {
                Text(
                    text = value,
                    style = MaterialTheme.typography.titleLarge,
                    fontWeight = FontWeight.Bold,
                    color = MaterialTheme.colorScheme.onSurface
                )
                Text(
                    text = title,
                    style = MaterialTheme.typography.bodySmall,
                    color = MaterialTheme.colorScheme.onSurfaceVariant
                )
            }
        }
    }
}

@Composable
private fun TopStatusBar() {
    Row(
        modifier = Modifier
            .fillMaxWidth()
            .padding(horizontal = 16.dp, vertical = 8.dp),
        horizontalArrangement = Arrangement.SpaceBetween,
        verticalAlignment = Alignment.CenterVertically
    ) {
        Text(
            text = "21:52",
            color = MaterialTheme.colorScheme.onSurface,
            style = MaterialTheme.typography.bodyMedium
        )
        Row(
            horizontalArrangement = Arrangement.spacedBy(4.dp),
            verticalAlignment = Alignment.CenterVertically
        ) {
            Icon(
                Icons.Default.SignalWifi4Bar,
                contentDescription = "WiFi",
                tint = MaterialTheme.colorScheme.onSurface,
                modifier = Modifier.size(16.dp)
            )
            Icon(
                Icons.Default.Battery6Bar,
                contentDescription = "Battery",
                tint = MaterialTheme.colorScheme.onSurface,
                modifier = Modifier.size(16.dp)
            )
            Text(
                text = "56%",
                color = MaterialTheme.colorScheme.onSurface,
                style = MaterialTheme.typography.bodySmall
            )
        }
    }
}

@Composable
private fun StreakHeader(
    streak: Int,
    onJoinClassClick: () -> Unit
) {
    Row(
        modifier = Modifier
            .fillMaxWidth()
            .padding(horizontal = 16.dp, vertical = 12.dp),
        horizontalArrangement = Arrangement.SpaceBetween,
        verticalAlignment = Alignment.CenterVertically
    ) {
        // Streak Counter
        Surface(
            shape = RoundedCornerShape(20.dp),
            color = MaterialTheme.colorScheme.primaryContainer,
            modifier = Modifier.clickable { /* Handle streak click */ }
        ) {
            Row(
                modifier = Modifier.padding(horizontal = 12.dp, vertical = 8.dp),
                verticalAlignment = Alignment.CenterVertically,
                horizontalArrangement = Arrangement.spacedBy(6.dp)
            ) {
                Icon(
                    Icons.Default.LocalFireDepartment,
                    contentDescription = null,
                    tint = MaterialTheme.colorScheme.onPrimaryContainer,
                    modifier = Modifier.size(16.dp)
                )
                Text(
                    text = streak.toString(),
                    color = MaterialTheme.colorScheme.onPrimaryContainer,
                    style = MaterialTheme.typography.bodyMedium,
                    fontWeight = FontWeight.Bold
                )
            }
        }
        
        // Join Class Button
        IconButton(onClick = onJoinClassClick) {
            Icon(
                Icons.Default.Add,
                contentDescription = "Join Class",
                tint = MaterialTheme.colorScheme.primary
            )
        }
    }
}

@Composable
private fun ClassroomsHeader(
    pathTitle: String,
    completedSections: Int,
    totalSections: Int
) {
    Column(
        modifier = Modifier
            .fillMaxWidth()
            .padding(horizontal = 16.dp, vertical = 16.dp)
    ) {
        Row(
            modifier = Modifier.fillMaxWidth(),
            horizontalArrangement = Arrangement.SpaceBetween,
            verticalAlignment = Alignment.CenterVertically
        ) {
            Text(
                text = pathTitle,
                color = MaterialTheme.colorScheme.onSurface,
                style = MaterialTheme.typography.headlineMedium,
                fontWeight = FontWeight.Bold
            )
        }
        
        Spacer(modifier = Modifier.height(8.dp))
        
        Row(
            modifier = Modifier.fillMaxWidth(),
            horizontalArrangement = Arrangement.SpaceBetween
        ) {
            Text(
                text = "CLASSROOMS",
                color = MaterialTheme.colorScheme.onSurfaceVariant,
                style = MaterialTheme.typography.labelMedium
            )
            Text(
                text = "$completedSections/$totalSections",
                color = MaterialTheme.colorScheme.onSurfaceVariant,
                style = MaterialTheme.typography.labelMedium
            )
        }
    }
}

@Composable
private fun LearnUpcomingTasksSection(
    tasksState: TasksState,
    classroomNameById: Map<String, String>,
    onTaskClick: (String) -> Unit,
    onViewAllTasks: () -> Unit,
    defaultClassroomId: String? = null
) {
    // Local copy of the UpcomingTasksSection from Practice to avoid cross-file access
    Column(
        modifier = Modifier.padding(horizontal = 16.dp)
    ) {
        Row(
            modifier = Modifier.fillMaxWidth(),
            horizontalArrangement = Arrangement.SpaceBetween,
            verticalAlignment = Alignment.CenterVertically
        ) {
            Text(
                text = "Upcoming Tasks",
                style = MaterialTheme.typography.titleLarge,
                fontWeight = FontWeight.Bold,
                color = MaterialTheme.colorScheme.onSurface
            )
            TextButton(onClick = onViewAllTasks) {
                Text("View All")
            }
        }

        Spacer(modifier = Modifier.height(6.dp))

        when (tasksState) {
            is TasksState.Loading -> {
                Box(
                    modifier = Modifier
                        .fillMaxWidth()
                        .height(100.dp),
                    contentAlignment = Alignment.Center
                ) { CircularProgressIndicator() }
            }
            is TasksState.Empty -> {
                LearnEmptyStateCard(
                    title = "No tasks yet",
                    description = "Your teacher will assign tasks soon!",
                    icon = Icons.Default.Assignment
                )
            }
            is TasksState.Success -> {
                val now = java.time.OffsetDateTime.now()
                val availableTasks = tasksState.tasks.filter { task ->
                    val pastDeadline = runCatching { java.time.OffsetDateTime.parse(task.closingDate) }
                        .getOrNull()?.isBefore(now) == true
                    val active = task.isActive ?: true
                    !pastDeadline && active // Only include tasks that are not past deadline and are active
                }
                
                if (availableTasks.isEmpty()) {
                    LearnEmptyStateCard(
                        title = "No upcoming tasks",
                        description = "All tasks are completed or unavailable",
                        icon = Icons.Default.CheckCircle
                    )
                } else {
                    val sortedByClosest = availableTasks
                        .sortedBy { runCatching { java.time.OffsetDateTime.parse(it.closingDate) }.getOrNull() ?: java.time.OffsetDateTime.MAX }
                    Column(verticalArrangement = Arrangement.spacedBy(8.dp)) {
                        sortedByClosest.take(2).forEach { task ->
                            TaskItemRow(task = task, classroomName = classroomNameById[task.classroomPhysicalId], onClick = onTaskClick)
                        }
                    }
                }
            }
            is TasksState.Error -> {
                ErrorBanner(message = tasksState.message) { }
            }
        }
    }
}

@Composable
private fun LearnEmptyStateCard(
    title: String,
    description: String,
    icon: ImageVector
) {
    Card(
        colors = CardDefaults.cardColors(
            containerColor = MaterialTheme.colorScheme.surfaceContainer
        ),
        elevation = CardDefaults.cardElevation(defaultElevation = 1.dp)
    ) {
        Column(
            modifier = Modifier
                .fillMaxWidth()
                .padding(24.dp),
            horizontalAlignment = Alignment.CenterHorizontally
        ) {
            Icon(
                imageVector = icon,
                contentDescription = title,
                tint = MaterialTheme.colorScheme.onSurfaceVariant,
                modifier = Modifier.size(48.dp)
            )
            Spacer(modifier = Modifier.height(12.dp))
            Text(
                text = title,
                style = MaterialTheme.typography.titleMedium,
                fontWeight = FontWeight.Medium,
                color = MaterialTheme.colorScheme.onSurface,
                textAlign = TextAlign.Center
            )
            Spacer(modifier = Modifier.height(4.dp))
            Text(
                text = description,
                style = MaterialTheme.typography.bodyMedium,
                color = MaterialTheme.colorScheme.onSurfaceVariant,
                textAlign = TextAlign.Center
            )
        }
    }
}

@Composable
private fun ProgressAndTasksHeader(
    progressState: ProgressState,
    tasksState: TasksState
) {
    Column(
        modifier = Modifier
            .fillMaxWidth()
            .padding(horizontal = 16.dp, vertical = 16.dp)
    ) {
        Row(
            modifier = Modifier.fillMaxWidth(),
            horizontalArrangement = Arrangement.SpaceBetween,
            verticalAlignment = Alignment.CenterVertically
        ) {
            Text(
                text = "Your Learning",
                color = MaterialTheme.colorScheme.onSurface,
                style = MaterialTheme.typography.headlineMedium,
                fontWeight = FontWeight.Bold
            )
        }

        Spacer(modifier = Modifier.height(8.dp))

        Row(
            modifier = Modifier.fillMaxWidth(),
            horizontalArrangement = Arrangement.SpaceBetween
        ) {
            Text(
                text = "PROGRESS",
                color = MaterialTheme.colorScheme.onSurfaceVariant,
                style = MaterialTheme.typography.labelMedium
            )
            Text(
                text = when (progressState) {
                    is ProgressState.Success -> {
                        val pct = ((progressState.progress.completedTasks.toFloat() / (progressState.progress.totalTasks.takeIf { it > 0 } ?: 1)) * 100).toInt()
                        "$pct%"
                    }
                    else -> "--"
                },
                color = MaterialTheme.colorScheme.onSurfaceVariant,
                style = MaterialTheme.typography.labelMedium
            )
        }

        Spacer(modifier = Modifier.height(12.dp))

        // Tasks quick list
        when (tasksState) {
            is TasksState.Success -> {
                Column(verticalArrangement = Arrangement.spacedBy(8.dp)) {
                    tasksState.tasks.take(3).forEach { task ->
                        TaskItemRow(task = task)
                    }
                }
            }
            is TasksState.Loading -> {
                LinearProgressIndicator(modifier = Modifier.fillMaxWidth())
            }
            is TasksState.Empty -> {
                Text(
                    text = "No tasks yet",
                    color = MaterialTheme.colorScheme.onSurfaceVariant,
                    style = MaterialTheme.typography.bodyMedium
                )
            }
            is TasksState.Error -> {
                Text(
                    text = tasksState.message,
                    color = MaterialTheme.colorScheme.error,
                    style = MaterialTheme.typography.bodyMedium
                )
            }
        }
    }
}

@Composable
fun TaskItemRow(task: Task, classroomName: String? = null, onClick: (String) -> Unit = {}) {
    Surface(
        modifier = Modifier
            .fillMaxWidth()
            .clickable { onClick(task.physicalId) },
        shape = RoundedCornerShape(16.dp),
        color = MaterialTheme.colorScheme.surfaceContainer
    ) {
        Row(
            modifier = Modifier
                .fillMaxWidth()
                .padding(16.dp),
            horizontalArrangement = Arrangement.SpaceBetween,
            verticalAlignment = Alignment.CenterVertically
        ) {
            // Left: type icon
            val typeIcon = when {
                task.lessonTemplateId?.isNotEmpty() == true || task.lessonTemplate != null -> Icons.Default.MenuBook
                task.quizTemplateId?.isNotEmpty() == true || task.quizTemplate != null -> Icons.Default.Quiz
                task.exerciseTemplateId?.isNotEmpty() == true || task.exerciseTemplate != null -> Icons.Default.FitnessCenter
                else -> Icons.Default.Assignment
            }
            Surface(
                shape = CircleShape,
                color = MaterialTheme.colorScheme.primary.copy(alpha = 0.08f)
            ) {
                Icon(
                    imageVector = typeIcon,
                    contentDescription = null,
                    tint = MaterialTheme.colorScheme.primary,
                    modifier = Modifier.padding(6.dp)
                )
            }

            Spacer(Modifier.width(12.dp))

            // Middle: title and description
            Column(modifier = Modifier.weight(1f)) {
                Text(
                    text = task.name,
                    color = MaterialTheme.colorScheme.onSurface,
                    style = MaterialTheme.typography.titleMedium,
                    fontWeight = FontWeight.SemiBold
                )
                Spacer(modifier = Modifier.height(2.dp))
                Text(
                    text = task.description,
                    color = MaterialTheme.colorScheme.onSurfaceVariant,
                    style = MaterialTheme.typography.bodySmall,
                    maxLines = 1
                )

                // Due date (MM/DD/YYYY)
                val dueFormatted = runCatching { java.time.OffsetDateTime.parse(task.closingDate) }
                    .getOrNull()
                    ?.toLocalDate()
                    ?.format(java.time.format.DateTimeFormatter.ofPattern("MM/dd/yyyy"))
                    ?: task.closingDate
                Spacer(modifier = Modifier.height(4.dp))
                Row(verticalAlignment = Alignment.CenterVertically) {
                    Icon(
                        imageVector = Icons.Default.Schedule,
                        contentDescription = null,
                        tint = MaterialTheme.colorScheme.primary,
                        modifier = Modifier.size(14.dp)
                    )
                    Spacer(modifier = Modifier.width(4.dp))
                    Text(
                        text = "Due: $dueFormatted",
                        color = MaterialTheme.colorScheme.primary,
                        style = MaterialTheme.typography.labelMedium
                    )
                }
            }

            // Right: classroom chip
            if (!classroomName.isNullOrBlank()) {
                AssistChip(
                    onClick = {},
                    label = { Text(classroomName) },
                    leadingIcon = {
                        Icon(
                            imageVector = Icons.Default.School,
                            contentDescription = null,
                            modifier = Modifier.size(16.dp)
                        )
                    }
                )
            }
        }
    }
}

@Composable
private fun ClassroomsContent(
    classrooms: List<Classroom>,
    onClassroomClick: (Classroom) -> Unit,
    onViewTasks: (Classroom) -> Unit
) {
    LazyColumn(
        modifier = Modifier
            .fillMaxSize()
            .padding(horizontal = 16.dp),
        verticalArrangement = Arrangement.spacedBy(12.dp)
    ) {
        items(classrooms) { classroom ->
            ClassroomCard(
                classroom = classroom,
                isUnlocked = true, // All enrolled classrooms are unlocked
                progress = 0.0f, // TODO: Calculate actual progress
                onClick = { onClassroomClick(classroom) },
                onViewTasks = { onViewTasks(classroom) }
            )
        }
    }
}

@Composable
private fun ClassroomsSplitContent(
    enrolled: List<Classroom>,
    pending: List<Classroom>,
    onClassroomClick: (Classroom) -> Unit,
    onViewTasks: (Classroom) -> Unit,
    footer: (@Composable () -> Unit)? = null
) {
    LazyColumn(
        modifier = Modifier
            .fillMaxSize()
            .padding(horizontal = 16.dp),
        verticalArrangement = Arrangement.spacedBy(12.dp)
    ) {
        if (enrolled.isNotEmpty()) {
            item {
                Text(
                    text = "Enrolled",
                    style = MaterialTheme.typography.titleMedium,
                    fontWeight = FontWeight.Bold,
                    color = MaterialTheme.colorScheme.onSurface
                )
            }
            items(enrolled) { classroom ->
                ClassroomCard(
                    classroom = classroom,
                    isUnlocked = true,
                    progress = 0.0f,
                    onClick = { onClassroomClick(classroom) },
                    onViewTasks = { onViewTasks(classroom) }
                )
            }
        }
        if (pending.isNotEmpty()) {
            item {
                Spacer(Modifier.height(8.dp))
                Text(
                    text = "Pending Verification",
                    style = MaterialTheme.typography.titleMedium,
                    fontWeight = FontWeight.Bold,
                    color = MaterialTheme.colorScheme.onSurface
                )
            }
            items(pending) { classroom ->
                ClassroomCard(
                    classroom = classroom,
                    isUnlocked = false,
                    progress = 0.0f,
                    onClick = { /* blocked */ },
                    onViewTasks = { /* blocked */ }
                )
            }
        }
        item { footer?.invoke() }
    }
}

@Composable
private fun ClassroomCard(
    classroom: Classroom,
    isUnlocked: Boolean,
    progress: Float,
    onClick: () -> Unit,
    onViewTasks: () -> Unit,
    modifier: Modifier = Modifier
) {
    Surface(
        modifier = modifier
            .fillMaxWidth()
            .clickable(enabled = isUnlocked) { onClick() },
        shape = RoundedCornerShape(16.dp),
        color = if (isUnlocked) {
            MaterialTheme.colorScheme.surfaceContainer
        } else {
            MaterialTheme.colorScheme.surfaceContainerLow
        },
        border = androidx.compose.foundation.BorderStroke(
            1.dp,
            if (isUnlocked) {
                MaterialTheme.colorScheme.outlineVariant
            } else {
                MaterialTheme.colorScheme.outline
            }
        )
    ) {
        Row(
            modifier = Modifier
                .fillMaxWidth()
                .padding(16.dp),
            verticalAlignment = Alignment.CenterVertically,
            horizontalArrangement = Arrangement.SpaceBetween
        ) {
            Column(
                modifier = Modifier.weight(1f)
            ) {
                Text(
                    text = classroom.name,
                    color = if (isUnlocked) {
                        MaterialTheme.colorScheme.onSurface
                    } else {
                        MaterialTheme.colorScheme.onSurfaceVariant
                    },
                    style = MaterialTheme.typography.titleMedium,
                    fontWeight = FontWeight.SemiBold,
                    maxLines = 2,
                    overflow = TextOverflow.Ellipsis
                )
                
                Spacer(modifier = Modifier.height(2.dp))
                Text(
                    text = classroom.description,
                    color = if (isUnlocked) {
                        MaterialTheme.colorScheme.onSurfaceVariant
                    } else {
                        MaterialTheme.colorScheme.onSurfaceVariant.copy(alpha = 0.6f)
                    },
                    style = MaterialTheme.typography.bodySmall,
                    maxLines = 2,
                    overflow = TextOverflow.Ellipsis
                )
                
                Spacer(modifier = Modifier.height(6.dp))
                Text(
                    text = "Teacher: ${classroom.teacherName}",
                    color = if (isUnlocked) {
                        MaterialTheme.colorScheme.onSurfaceVariant
                    } else {
                        MaterialTheme.colorScheme.onSurfaceVariant.copy(alpha = 0.6f)
                    },
                    style = MaterialTheme.typography.labelSmall
                )
            }
            
            // Progress Circle or Pending Status
            Box(
                contentAlignment = Alignment.Center
            ) {
                if (isUnlocked) {
                    CircularProgressIndicator(
                        progress = { progress },
                        modifier = Modifier.size(48.dp),
                        color = MaterialTheme.colorScheme.primary,
                        strokeWidth = 4.dp,
                        trackColor = MaterialTheme.colorScheme.primary.copy(alpha = 0.2f)
                    )
                    Text(
                        text = "${(progress * 100).toInt()}%",
                        color = MaterialTheme.colorScheme.onSurface,
                        style = MaterialTheme.typography.labelMedium,
                        fontWeight = FontWeight.Bold
                    )
                } else {
                    // Pending verification status - Lock icon
                    Card(
                        modifier = Modifier.size(48.dp),
                        colors = CardDefaults.cardColors(
                            containerColor = MaterialTheme.colorScheme.surfaceContainerLow
                        ),
                        shape = RoundedCornerShape(24.dp)
                    ) {
                        Box(
                            modifier = Modifier.fillMaxSize(),
                            contentAlignment = Alignment.Center
                        ) {
                            Icon(
                                imageVector = Icons.Default.Lock,
                                contentDescription = "Locked",
                                tint = MaterialTheme.colorScheme.onSurfaceVariant,
                                modifier = Modifier.size(20.dp)
                            )
                        }
                    }
                }
            }
        }
    }
}

@Composable
private fun EmptyClassroomsState(
    onEnrollClick: () -> Unit
) {
    Column(
        modifier = Modifier
            .fillMaxSize()
            .padding(32.dp),
        horizontalAlignment = Alignment.CenterHorizontally,
        verticalArrangement = Arrangement.Center
    ) {
        Icon(
            Icons.Default.School,
            contentDescription = "No classes",
            modifier = Modifier.size(80.dp),
            tint = MaterialTheme.colorScheme.primary
        )
        Spacer(modifier = Modifier.height(24.dp))
        Text(
            text = "Start Your Learning Journey",
            color = MaterialTheme.colorScheme.onSurface,
            style = MaterialTheme.typography.headlineMedium,
            fontWeight = FontWeight.Bold,
            textAlign = TextAlign.Center
        )
        Spacer(modifier = Modifier.height(12.dp))
        Text(
            text = "Join your first class to unlock amazing learning content and start building your skills!",
            color = MaterialTheme.colorScheme.onSurfaceVariant,
            style = MaterialTheme.typography.bodyLarge,
            textAlign = TextAlign.Center
        )
        Spacer(modifier = Modifier.height(32.dp))
        Button(
            onClick = onEnrollClick,
            modifier = Modifier
                .fillMaxWidth(0.8f)
                .height(56.dp),
            colors = ButtonDefaults.buttonColors(
                containerColor = MaterialTheme.colorScheme.primary,
                contentColor = MaterialTheme.colorScheme.onPrimary
            ),
            shape = RoundedCornerShape(28.dp)
        ) {
            Row(
                verticalAlignment = Alignment.CenterVertically,
                horizontalArrangement = Arrangement.spacedBy(8.dp)
            ) {
                Icon(Icons.Default.Add, contentDescription = null)
                Text(
                    text = "Join Your First Class",
                    style = MaterialTheme.typography.titleMedium,
                    fontWeight = FontWeight.Bold
                )
            }
        }
    }
}

@Composable
private fun ErrorBanner(
    message: String,
    onDismiss: () -> Unit
) {
    Surface(
        color = MaterialTheme.colorScheme.errorContainer,
        contentColor = MaterialTheme.colorScheme.onErrorContainer,
        shape = RoundedCornerShape(12.dp),
        modifier = Modifier
            .fillMaxWidth()
            .padding(horizontal = 16.dp)
    ) {
        Row(
            modifier = Modifier
                .fillMaxWidth()
                .padding(16.dp),
            horizontalArrangement = Arrangement.SpaceBetween,
            verticalAlignment = Alignment.CenterVertically
        ) {
            Text(
                text = message,
                style = MaterialTheme.typography.bodyMedium,
                color = MaterialTheme.colorScheme.onErrorContainer
            )
            TextButton(onClick = onDismiss) {
                Text("Dismiss", color = MaterialTheme.colorScheme.onErrorContainer)
            }
        }
    }
}

@Composable
private fun EnrollmentDialog(
    classroomCode: String,
    onClassroomCodeChange: (String) -> Unit,
    enrollmentState: EnrollmentState,
    onEnroll: () -> Unit,
    onDismiss: () -> Unit
) {
    AlertDialog(
        onDismissRequest = onDismiss,
        title = { 
            Text(
                text = when (enrollmentState) {
                    is EnrollmentState.Enrolling -> "Joining Class..."
                    is EnrollmentState.Success -> "Success!"
                    is EnrollmentState.Error -> "Error"
                    else -> "Join Class"
                }
            )
        },
        text = {
            Column {
                when (enrollmentState) {
                    is EnrollmentState.Enrolling -> {
                        Row(
                            verticalAlignment = Alignment.CenterVertically,
                            horizontalArrangement = Arrangement.spacedBy(8.dp)
                        ) {
                            CircularProgressIndicator(modifier = Modifier.size(16.dp))
                            Text("Joining classroom...")
                        }
                    }
                    is EnrollmentState.Success -> {
                        Text("Successfully joined ${enrollmentState.classroom.name}!")
                    }
                    is EnrollmentState.Error -> {
                        Text(
                            text = enrollmentState.message,
                            color = MaterialTheme.colorScheme.error
                        )
                        Spacer(modifier = Modifier.height(8.dp))
                        OutlinedTextField(
                            value = classroomCode,
                            onValueChange = onClassroomCodeChange,
                            label = { Text("Class code") },
                            singleLine = true,
                            isError = true
                        )
                    }
                    else -> {
                        OutlinedTextField(
                            value = classroomCode,
                            onValueChange = onClassroomCodeChange,
                            label = { Text("Class code") },
                            singleLine = true,
                            placeholder = { Text("Enter your class code") }
                        )
                    }
                }
            }
        },
        confirmButton = {
            when (enrollmentState) {
                is EnrollmentState.Enrolling -> {
                    Button(onClick = { /* No action during loading */ }) {
                        Text("Joining...")
                    }
                }
                is EnrollmentState.Success -> {
                    Button(onClick = onDismiss) {
                        Text("Done")
                    }
                }
                is EnrollmentState.Error -> {
                    Button(
                        onClick = onEnroll,
                        enabled = classroomCode.isNotBlank()
                    ) {
                        Text("Try Again")
                    }
                }
                else -> {
                    Button(
                        onClick = onEnroll,
                        enabled = classroomCode.isNotBlank()
                    ) {
                        Text("Join")
                    }
                }
            }
        },
        dismissButton = {
            TextButton(onClick = onDismiss) { 
                Text("Cancel") 
            }
        }
    )
}<|MERGE_RESOLUTION|>--- conflicted
+++ resolved
@@ -91,11 +91,7 @@
     val streakManager = androidx.hilt.navigation.compose.hiltViewModel<citu.edu.stathis.mobile.features.home.viewmodel.LearnViewModel>().streakManager
     val streak by streakManager.streak.collectAsState()
     StreakHeader(
-<<<<<<< HEAD
-        streak = streak,
-=======
         streak = (progressState as? ProgressState.Success)?.progress?.streakDays ?: 0,
->>>>>>> ae4cc56d
         onJoinClassClick = { enrollDialog = true }
     )
 
