package citu.edu.stathis.mobile.features.tasks.data.api

import citu.edu.stathis.mobile.features.tasks.data.model.ScoreResponse
import citu.edu.stathis.mobile.features.tasks.data.model.Task
import citu.edu.stathis.mobile.features.tasks.data.model.TaskProgressResponse
import citu.edu.stathis.mobile.features.tasks.data.model.LessonTemplate
import citu.edu.stathis.mobile.features.tasks.data.model.QuizTemplate
import citu.edu.stathis.mobile.features.tasks.data.model.ExerciseTemplate
import citu.edu.stathis.mobile.features.tasks.data.model.QuizSubmission
import citu.edu.stathis.mobile.features.tasks.data.model.QuizAutoCheckRequest
import retrofit2.Response
import retrofit2.http.*

interface TaskService {
    @GET("api/student/tasks/classroom/{classroomId}")
    suspend fun getStudentTasksForClassroom(
        @Path("classroomId") classroomId: String
    ): Response<List<Task>>

    @GET("api/student/tasks/{taskId}")
    suspend fun getStudentTask(
        @Path("taskId") taskId: String
    ): Response<Task>

    // Fallback to fetch full task details with teacher-defined fields like maxAttempts
    @GET("api/tasks/{physicalId}")
    suspend fun getTaskByPhysicalId(
        @Path("physicalId") physicalId: String
    ): Response<Task>

    @GET("api/student/tasks/{taskId}/progress")
    suspend fun getTaskProgress(
        @Path("taskId") taskId: String
    ): Response<TaskProgressResponse>

    @GET("api/templates/lessons/{lessonTemplateId}")
    suspend fun getLessonTemplate(
        @Path("lessonTemplateId") lessonTemplateId: String
    ): Response<LessonTemplate>

    @GET("api/templates/quizzes/{quizTemplateId}")
    suspend fun getQuizTemplate(
        @Path("quizTemplateId") quizTemplateId: String
    ): Response<QuizTemplate>

    @GET("api/templates/exercises/{exerciseTemplateId}")
    suspend fun getExerciseTemplate(
        @Path("exerciseTemplateId") exerciseTemplateId: String
    ): Response<ExerciseTemplate>

    @POST("api/student/tasks/{taskId}/quiz/{quizTemplateId}/score")
    suspend fun submitQuizScore(
        @Path("taskId") taskId: String,
        @Path("quizTemplateId") quizTemplateId: String,
        @Body score: Int
    ): Response<ScoreResponse>

    @POST("api/student/tasks/{taskId}/quiz/{quizTemplateId}/auto-check")
    suspend fun autoCheckQuiz(
        @Path("taskId") taskId: String,
        @Path("quizTemplateId") quizTemplateId: String,
<<<<<<< HEAD
        @Body submission: QuizAutoCheckRequest
=======
        @Body request: QuizAutoCheckRequest
>>>>>>> ae4cc56d
    ): Response<ScoreResponse>

    @POST("api/student/tasks/{taskId}/lesson/{lessonTemplateId}/complete")
    suspend fun completeLesson(
        @Path("taskId") taskId: String,
        @Path("lessonTemplateId") lessonTemplateId: String
    ): Response<Unit>

    @POST("api/student/tasks/{taskId}/exercise/{exerciseTemplateId}/complete")
    suspend fun completeExercise(
        @Path("taskId") taskId: String,
        @Path("exerciseTemplateId") exerciseTemplateId: String
    ): Response<Unit>

<<<<<<< HEAD
=======
    @GET("api/v1/scores/quiz")
    suspend fun getQuizScore(
        @Query("studentId") studentId: String,
        @Query("taskId") taskId: String,
        @Query("quizTemplateId") quizTemplateId: String
    ): Response<ScoreResponse>

    @GET("api/v1/scores/student/{studentId}/task/{taskId}")
    suspend fun getScoresByStudentAndTask(
        @Path("studentId") studentId: String,
        @Path("taskId") taskId: String
    ): Response<List<ScoreResponse>>
>>>>>>> ae4cc56d
    // Create a TaskCompletion record so progress queries don't 403/404 when missing
    @POST("api/v1/task-completions/{taskId}")
    suspend fun createTaskCompletion(
        @Path("taskId") taskId: String,
        @Query("studentId") studentId: String
    ): Response<Unit>
} <|MERGE_RESOLUTION|>--- conflicted
+++ resolved
@@ -59,11 +59,7 @@
     suspend fun autoCheckQuiz(
         @Path("taskId") taskId: String,
         @Path("quizTemplateId") quizTemplateId: String,
-<<<<<<< HEAD
-        @Body submission: QuizAutoCheckRequest
-=======
         @Body request: QuizAutoCheckRequest
->>>>>>> ae4cc56d
     ): Response<ScoreResponse>
 
     @POST("api/student/tasks/{taskId}/lesson/{lessonTemplateId}/complete")
@@ -78,8 +74,6 @@
         @Path("exerciseTemplateId") exerciseTemplateId: String
     ): Response<Unit>
 
-<<<<<<< HEAD
-=======
     @GET("api/v1/scores/quiz")
     suspend fun getQuizScore(
         @Query("studentId") studentId: String,
@@ -92,7 +86,6 @@
         @Path("studentId") studentId: String,
         @Path("taskId") taskId: String
     ): Response<List<ScoreResponse>>
->>>>>>> ae4cc56d
     // Create a TaskCompletion record so progress queries don't 403/404 when missing
     @POST("api/v1/task-completions/{taskId}")
     suspend fun createTaskCompletion(
