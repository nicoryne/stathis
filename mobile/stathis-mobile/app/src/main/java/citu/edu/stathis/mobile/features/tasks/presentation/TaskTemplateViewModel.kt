--- conflicted
+++ resolved
@@ -96,8 +96,6 @@
                     // Record streak for daily activity
                     streakManager.recordActivity()
                 }
-<<<<<<< HEAD
-=======
             } catch (e: Exception) {
                 _error.value = e.message
             }
@@ -119,7 +117,6 @@
                 TaskCompletionCache.markCompleted(taskId)
                 
                 android.util.Log.d("TaskTemplateViewModel", "Lesson submitted successfully")
->>>>>>> ae4cc56d
             } catch (e: Exception) {
                 android.util.Log.e("TaskTemplateViewModel", "Failed to submit lesson", e)
                 _error.value = e.message
@@ -132,30 +129,6 @@
             try {
                 val template = (_templateState.value as? TemplateState.Success)?.template as? QuizTemplate
                 if (template != null) {
-<<<<<<< HEAD
-                    // Prefer backend auto-check to compute and persist the score
-                    // Build minimal payload for backend: answers as zero-based list
-                    val autoCheckSubmission = submission.copy(
-                        taskId = taskId,
-                        templateId = template.physicalId
-                    )
-                    // Only call auto-check per API policy; backend stores attempts/score and enforces maxAttempts
-                    val scoreResponse = taskRepository.autoCheckQuiz(taskId, template.physicalId, autoCheckSubmission).first()
-                    // Do not update best score cache; UI shows latest attempt only
-                    // Proactively refresh so UI reflects attempts/score/completion
-                    runCatching { taskRepository.getStudentTask(taskId).first() }
-                    // Small retry with backoff to ensure score row is visible via progress immediately
-                    kotlin.runCatching {
-                        var retries = 3
-                        var delayMs = 200L
-                        while (retries-- > 0) {
-                            val progress = taskRepository.getTaskProgress(taskId).first()
-                            if ((progress.quizScore ?: -1) >= 0) break
-                            kotlinx.coroutines.delay(delayMs)
-                            delayMs *= 2
-                        }
-                    }
-=======
                     // Convert QuizSubmission to QuizAutoCheckRequest (just the answer indices)
                     val answerIndices = submission.answers.map { it.selectedAnswer }
                     val autoCheckRequest = QuizAutoCheckRequest(answers = answerIndices)
@@ -166,7 +139,6 @@
                     val scoreResponse = taskRepository.autoCheckQuiz(taskId, template.physicalId, autoCheckRequest).first()
                     android.util.Log.d("TaskTemplateViewModel", "Quiz submitted successfully, score: ${scoreResponse.score ?: 0}")
                     
->>>>>>> ae4cc56d
                     // Optimistically mark completion for immediate UI feedback
                     TaskCompletionCache.markCompleted(taskId)
                     // Record streak
@@ -192,11 +164,8 @@
                 
                 // Optimistic completion for UI
                 TaskCompletionCache.markCompleted(taskId)
-<<<<<<< HEAD
-=======
                 
                 android.util.Log.d("TaskTemplateViewModel", "Exercise submitted successfully")
->>>>>>> ae4cc56d
                 // Refresh progress so list reflects completion immediately
                 runCatching { taskRepository.getTaskProgress(taskId).first() }
                 // Record streak
