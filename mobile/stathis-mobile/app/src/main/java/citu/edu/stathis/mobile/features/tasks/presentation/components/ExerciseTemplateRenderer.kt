--- conflicted
+++ resolved
@@ -37,8 +37,6 @@
 import citu.edu.stathis.mobile.features.vitals.data.model.VitalSigns
 import androidx.hilt.navigation.compose.hiltViewModel
 import androidx.navigation.compose.rememberNavController
-<<<<<<< HEAD
-=======
 import citu.edu.stathis.mobile.core.data.AuthTokenManager
 import kotlinx.coroutines.flow.firstOrNull
 import citu.edu.stathis.mobile.features.exercise.data.ExerciseDetector
@@ -46,7 +44,6 @@
 import citu.edu.stathis.mobile.features.exercise.data.model.ExerciseState
 import citu.edu.stathis.mobile.features.tasks.presentation.TaskViewModel
 import com.google.mlkit.vision.pose.Pose
->>>>>>> ae4cc56d
 
 @Composable
 fun ExerciseTemplateRenderer(
@@ -70,19 +67,10 @@
             ) {
                 ExerciseHeader(
                     template = template,
-<<<<<<< HEAD
-                    onStart = { isExerciseStarted = true },
-                    modifier = Modifier.fillMaxSize()
-                )
-            } else if (!isExerciseCompleted) {
-                // Use the real exercise screen with camera and pose classification
-                ExerciseScreen(navController = rememberNavController())
-=======
                     isStarted = isExerciseStarted,
                     isCompleted = isExerciseCompleted,
                     modifier = Modifier.fillMaxWidth()
                 )
->>>>>>> ae4cc56d
                 
                 Box(
                     modifier = Modifier
