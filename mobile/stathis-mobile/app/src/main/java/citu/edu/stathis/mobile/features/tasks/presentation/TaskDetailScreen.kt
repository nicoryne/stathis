--- conflicted
+++ resolved
@@ -25,13 +25,6 @@
 import androidx.compose.ui.graphics.Color
 import androidx.compose.ui.graphics.vector.ImageVector
 import androidx.compose.ui.layout.ContentScale
-<<<<<<< HEAD
-import androidx.compose.ui.text.style.TextAlign
-import androidx.compose.ui.text.style.TextOverflow
-import androidx.compose.ui.unit.dp
-import androidx.hilt.navigation.compose.hiltViewModel
-import kotlinx.coroutines.launch
-=======
 import kotlinx.coroutines.launch
 import androidx.compose.runtime.rememberCoroutineScope
 import androidx.compose.ui.text.style.TextAlign
@@ -39,17 +32,10 @@
 import androidx.compose.ui.text.font.FontWeight
 import androidx.compose.ui.unit.dp
 import androidx.hilt.navigation.compose.hiltViewModel
->>>>>>> ae4cc56d
 import java.time.OffsetDateTime
 import java.time.temporal.ChronoUnit
 import java.time.ZoneId
 import java.time.format.DateTimeFormatter
-<<<<<<< HEAD
-import androidx.compose.ui.text.font.FontWeight
-import androidx.compose.ui.unit.dp
-import androidx.hilt.navigation.compose.hiltViewModel
-=======
->>>>>>> ae4cc56d
 import citu.edu.stathis.mobile.features.tasks.data.model.Task
 import citu.edu.stathis.mobile.features.tasks.data.model.TaskProgressResponse
 import citu.edu.stathis.mobile.features.tasks.data.model.LessonTemplate
@@ -83,15 +69,6 @@
         ) {
             // Lesson (use embedded template if present). Open in dedicated screen.
             task.lessonTemplate?.let { lesson ->
-<<<<<<< HEAD
-                val attempts = LessonAttemptsCache.getAttempts(task.physicalId)
-                val isCompleted = attempts > 0
-                val canStart = attempts < task.maxAttempts
-                LessonCard(
-                    isCompleted = isCompleted,
-                    canStart = canStart,
-                    onStartLesson = { onStartLesson(lesson.physicalId) }
-=======
                 TaskComponentCard(
                     title = "Lesson",
                     icon = Icons.Default.MenuBook,
@@ -100,7 +77,6 @@
                     maxAttempts = task.maxAttempts,
                     canStart = true,
                     onClick = { onStartLesson(lesson.physicalId) }
->>>>>>> ae4cc56d
                 )
                 Spacer(Modifier.height(8.dp))
             }
@@ -123,14 +99,6 @@
             // Quiz
             val embeddedQuizId = task.quizTemplateId ?: task.quizTemplate?.physicalId
             embeddedQuizId?.let { templateId ->
-<<<<<<< HEAD
-                QuizCard(
-                    score = null,
-                    maxScore = task.quizTemplate?.maxScore,
-                    maxAttempts = task.maxAttempts,
-                    attempts = 0,
-                    onTakeQuiz = { onStartQuiz(templateId) }
-=======
                 TaskComponentCard(
                     title = "Quiz",
                     icon = Icons.Default.Quiz,
@@ -139,7 +107,6 @@
                     maxAttempts = task.maxAttempts,
                     canStart = true,
                     onClick = { onStartQuiz(templateId) }
->>>>>>> ae4cc56d
                 )
             }
         }
@@ -159,10 +126,6 @@
     val task by viewModel.selectedTask.collectAsState()
     val progress by viewModel.taskProgress.collectAsState()
     val error by viewModel.error.collectAsState()
-<<<<<<< HEAD
-    val quizTemplateState by viewModel.quizTemplate.collectAsState()
-=======
->>>>>>> ae4cc56d
     val snackbarHostState = remember { SnackbarHostState() }
     val coroutineScope = rememberCoroutineScope()
 
@@ -193,14 +156,6 @@
             } else {
                 viewModel.refreshTaskProgress(taskId)
             }
-        }
-    }
-
-    // If the task doesn't embed the quiz template but has an ID, fetch it to obtain maxScore from backend
-    LaunchedEffect(task?.quizTemplateId, task?.quizTemplate) {
-        val templateId = task?.quizTemplateId
-        if (templateId != null && task?.quizTemplate == null) {
-            viewModel.loadQuizTemplate(templateId)
         }
     }
 
@@ -286,147 +241,6 @@
                         )
                     }
 
-<<<<<<< HEAD
-                           // Quick Stats
-                           item {
-                               TaskQuickStatsSection(
-                                   task = currentTask,
-                                   progress = progress,
-                                   templateMaxScore = quizTemplateState?.maxScore,
-                                   modifier = Modifier.padding(horizontal = 16.dp, vertical = 8.dp)
-                               )
-                           }
-
-                    // Due Dates card removed per spec
-
-                       // Progress Section
-                       progress?.let { currentProgress ->
-                           item {
-                               TaskProgressSection(
-                                   progress = currentProgress,
-                                   task = currentTask,
-                                   viewModel = viewModel,
-                                   onLessonComplete = viewModel::completeLesson,
-                                   onExerciseComplete = viewModel::completeExercise,
-                                   onQuizSubmit = viewModel::submitQuizScore,
-                                   onStartLesson = { 
-                                       if (!isUnavailable) onStartLesson(it) else {
-                                           coroutineScope.launch {
-                                               val reason = buildString {
-                                                   val pastDeadline = runCatching { OffsetDateTime.parse(currentTask.closingDate) }
-                                                       .getOrNull()?.isBefore(OffsetDateTime.now()) == true
-                                                   val activeVal = currentTask.isActive ?: true
-                                                   if (!activeVal) append("Task is deactivated.")
-                                                   if (pastDeadline) {
-                                                       if (isNotEmpty()) append(" ")
-                                                       append("Deadline has passed.")
-                                                   }
-                                               }.ifBlank { "This task is unavailable." }
-                                               snackbarHostState.showSnackbar(reason)
-                                           }
-                                       }
-                                   },
-                                   onStartExercise = { 
-                                       if (!isUnavailable) onStartExercise(it) else {
-                                           coroutineScope.launch {
-                                               val reason = buildString {
-                                                   val pastDeadline = runCatching { OffsetDateTime.parse(currentTask.closingDate) }
-                                                       .getOrNull()?.isBefore(OffsetDateTime.now()) == true
-                                                   val activeVal = currentTask.isActive ?: true
-                                                   if (!activeVal) append("Task is deactivated.")
-                                                   if (pastDeadline) {
-                                                       if (isNotEmpty()) append(" ")
-                                                       append("Deadline has passed.")
-                                                   }
-                                               }.ifBlank { "This task is unavailable." }
-                                               snackbarHostState.showSnackbar(reason)
-                                           }
-                                       }
-                                   },
-                                   onStartQuiz = { 
-                                       if (!isUnavailable) onStartQuiz(it) else {
-                                           coroutineScope.launch {
-                                               val reason = buildString {
-                                                   val pastDeadline = runCatching { OffsetDateTime.parse(currentTask.closingDate) }
-                                                       .getOrNull()?.isBefore(OffsetDateTime.now()) == true
-                                                   val activeVal = currentTask.isActive ?: true
-                                                   if (!activeVal) append("Task is deactivated.")
-                                                   if (pastDeadline) {
-                                                       if (isNotEmpty()) append(" ")
-                                                       append("Deadline has passed.")
-                                                   }
-                                               }.ifBlank { "This task is unavailable." }
-                                               snackbarHostState.showSnackbar(reason)
-                                           }
-                                       }
-                                   },
-                                   onBackAfterLesson = onNavigateBack,
-                                   modifier = Modifier.padding(horizontal = 16.dp, vertical = 8.dp)
-                               )
-                           }
-                       } ?: run {
-                           // Render components even if progress endpoint 403s, using embedded template if present
-                           item {
-                               FallbackComponentsSection(
-                                   task = currentTask,
-                                   viewModel = viewModel,
-                                   onStartLesson = { 
-                                       if (!isUnavailable) onStartLesson(it) else {
-                                           coroutineScope.launch {
-                                               val reason = buildString {
-                                                   val pastDeadline = runCatching { OffsetDateTime.parse(currentTask.closingDate) }
-                                                       .getOrNull()?.isBefore(OffsetDateTime.now()) == true
-                                                   val activeVal = currentTask.isActive ?: true
-                                                   if (!activeVal) append("Task is deactivated.")
-                                                   if (pastDeadline) {
-                                                       if (isNotEmpty()) append(" ")
-                                                       append("Deadline has passed.")
-                                                   }
-                                               }.ifBlank { "This task is unavailable." }
-                                               snackbarHostState.showSnackbar(reason)
-                                           }
-                                       }
-                                   },
-                                   onStartExercise = { 
-                                       if (!isUnavailable) onStartExercise(it) else {
-                                           coroutineScope.launch {
-                                               val reason = buildString {
-                                                   val pastDeadline = runCatching { OffsetDateTime.parse(currentTask.closingDate) }
-                                                       .getOrNull()?.isBefore(OffsetDateTime.now()) == true
-                                                   val activeVal = currentTask.isActive ?: true
-                                                   if (!activeVal) append("Task is deactivated.")
-                                                   if (pastDeadline) {
-                                                       if (isNotEmpty()) append(" ")
-                                                       append("Deadline has passed.")
-                                                   }
-                                               }.ifBlank { "This task is unavailable." }
-                                               snackbarHostState.showSnackbar(reason)
-                                           }
-                                       }
-                                   },
-                                   onStartQuiz = { 
-                                       if (!isUnavailable) onStartQuiz(it) else {
-                                           coroutineScope.launch {
-                                               val reason = buildString {
-                                                   val pastDeadline = runCatching { OffsetDateTime.parse(currentTask.closingDate) }
-                                                       .getOrNull()?.isBefore(OffsetDateTime.now()) == true
-                                                   val activeVal = currentTask.isActive ?: true
-                                                   if (!activeVal) append("Task is deactivated.")
-                                                   if (pastDeadline) {
-                                                       if (isNotEmpty()) append(" ")
-                                                       append("Deadline has passed.")
-                                                   }
-                                               }.ifBlank { "This task is unavailable." }
-                                               snackbarHostState.showSnackbar(reason)
-                                           }
-                                       }
-                                   },
-                                   onBackAfterLesson = onNavigateBack,
-                                   modifier = Modifier.padding(horizontal = 16.dp, vertical = 8.dp)
-                               )
-                           }
-                       }
-=======
                     // Quick Stats
                     item {
                         TaskQuickStatsSection(
@@ -632,7 +446,6 @@
                             )
                         }
                     }
->>>>>>> ae4cc56d
                 }
             }
         }
@@ -742,44 +555,24 @@
     Column(modifier = modifier.padding(horizontal = 8.dp)) {
         val quizId = task.quizTemplateId ?: task.quizTemplate?.physicalId
         if (quizId != null) {
-<<<<<<< HEAD
-            val score = progress?.quizScore
-            val maxScore = (
-                task.quizTemplate?.maxScore
-                    ?: templateMaxScore
-                    ?: progress?.maxQuizScore
-            )
-=======
             val latestScore = progress?.quizScore
             val maxScore = progress?.maxQuizScore ?: task.quizTemplate?.maxScore
             val attempts = progress?.quizAttempts ?: 0
             val effectiveMaxAttempts = if (task.maxAttempts > 0) task.maxAttempts else 10 // Fallback to 10 if maxAttempts is 0
             Log.d("TaskDetailScreen", "Task maxAttempts: ${task.maxAttempts}, effectiveMaxAttempts: $effectiveMaxAttempts")
->>>>>>> ae4cc56d
             Row(
                 modifier = Modifier.fillMaxWidth(),
                 horizontalArrangement = Arrangement.spacedBy(12.dp)
             ) {
                 // Show latest attempt score (backend returns latest in progress.quizScore)
-<<<<<<< HEAD
-                val latestScore = score
-                StatCard(
-                    title = "Score",
-                    value = if (latestScore != null && maxScore != null && maxScore > 0) "${latestScore}/${maxScore}" else "-",
-=======
                 val latestScore = progress?.quizScore
                 StatCard(
                     title = "Score",
                     value = if (latestScore != null && maxScore != null && maxScore > 0) "$latestScore/$maxScore" else "-",
->>>>>>> ae4cc56d
                     icon = Icons.Default.EmojiEvents,
                     color = MaterialTheme.colorScheme.primary,
                     modifier = Modifier.weight(1f)
                 )
-<<<<<<< HEAD
-                val attemptsVal = "${progress?.quizAttempts ?: 0}/${task.maxAttempts}"
-=======
->>>>>>> ae4cc56d
                 StatCard(
                     title = "Attempts",
                     value = "${attempts}/${effectiveMaxAttempts}",
@@ -1005,415 +798,7 @@
     }
 }
 
-<<<<<<< HEAD
-@Composable
-private fun TaskProgressSection(
-    progress: TaskProgressResponse,
-    task: Task,
-    viewModel: TaskViewModel,
-    onLessonComplete: (String, String) -> Unit,
-    onExerciseComplete: (String, String) -> Unit,
-    onQuizSubmit: (String, String, Int) -> Unit,
-    onStartLesson: (String) -> Unit,
-    onStartExercise: (String) -> Unit,
-    onStartQuiz: (String) -> Unit,
-    onBackAfterLesson: () -> Unit,
-    modifier: Modifier = Modifier
-) {
-    Card(
-        modifier = modifier.fillMaxWidth(),
-        colors = CardDefaults.cardColors(
-            containerColor = MaterialTheme.colorScheme.surfaceVariant
-        ),
-        shape = RoundedCornerShape(16.dp),
-        elevation = CardDefaults.cardElevation(defaultElevation = 2.dp)
-    ) {
-        Column(
-            modifier = Modifier.padding(20.dp)
-        ) {
-                   Row(
-                       verticalAlignment = Alignment.CenterVertically,
-                       horizontalArrangement = Arrangement.spacedBy(8.dp)
-                   ) {
-                       Icon(
-                           imageVector = Icons.Default.TrendingUp,
-                           contentDescription = "Progress",
-                           tint = MaterialTheme.colorScheme.primary,
-                           modifier = Modifier.size(20.dp)
-                       )
-                       Text(
-                           text = "Progress",
-                           style = MaterialTheme.typography.titleMedium,
-                           color = MaterialTheme.colorScheme.primary,
-                           fontWeight = FontWeight.Bold
-                       )
-                   }
-
-                   Spacer(modifier = Modifier.height(16.dp))
-
-                   // Remove overall progress bar from this screen per spec
-                   val isQuizOnly = task.lessonTemplateId.isNullOrEmpty() && task.exerciseTemplateId.isNullOrEmpty() && !task.quizTemplateId.isNullOrEmpty()
-                   if (false) {
-                       Row(
-                           modifier = Modifier.fillMaxWidth(),
-                           horizontalArrangement = Arrangement.SpaceBetween,
-                           verticalAlignment = Alignment.CenterVertically
-                       ) {
-                           Text(
-                               text = "${((progress.progress ?: 0f) * 100).toInt()}% Complete",
-                               style = MaterialTheme.typography.bodyMedium,
-                               fontWeight = FontWeight.Medium,
-                               color = MaterialTheme.colorScheme.onSurface
-                           )
-                       }
-
-                       Spacer(modifier = Modifier.height(8.dp))
-
-                       LinearProgressIndicator(
-                           progress = { progress.progress ?: 0f },
-                           modifier = Modifier
-                               .fillMaxWidth()
-                               .height(8.dp),
-                           color = MaterialTheme.colorScheme.primary,
-                           trackColor = MaterialTheme.colorScheme.primary.copy(alpha = 0.2f)
-                       )
-
-                       Spacer(modifier = Modifier.height(20.dp))
-                   } else {
-                       Spacer(modifier = Modifier.height(8.dp))
-                   }
-
-        // Components Section
-        if (task.lessonTemplateId?.isNotEmpty() == true || task.lessonTemplate != null) {
-            val lessonAttempts = remember(progress, task) {
-                if (progress.lessonCompleted == true) LessonAttemptsCache.ensureAtLeast(task.physicalId, 1)
-                LessonAttemptsCache.getAttempts(task.physicalId)
-            }
-            val canStartLesson = lessonAttempts < task.maxAttempts
-            val lessonCompleted = (lessonAttempts > 0) || (progress.lessonCompleted == true)
-            val lessonTemplatePhysicalId = task.lessonTemplate?.physicalId ?: task.lessonTemplateId
-            LessonCard(
-                isCompleted = lessonCompleted,
-                canStart = canStartLesson,
-                onStartLesson = {
-                    if (lessonTemplatePhysicalId != null) {
-                        onStartLesson(lessonTemplatePhysicalId)
-                    } else {
-                        // Fallback: navigate with placeholder and let template screen use embedded lesson
-                        onStartLesson("embedded")
-                    }
-                }
-            )
-            Spacer(Modifier.height(8.dp))
-            // Attempts stat similar to quiz
-            Row(
-                modifier = Modifier.fillMaxWidth(),
-                horizontalArrangement = Arrangement.spacedBy(12.dp)
-            ) {
-                StatCard(
-                    title = "Attempts",
-                    value = "${lessonAttempts}/${task.maxAttempts}",
-                    icon = Icons.Default.History,
-                    color = MaterialTheme.colorScheme.secondary,
-                    modifier = Modifier.weight(1f)
-                )
-            }
-        }
-
-        val exerciseTemplatePhysicalId = task.exerciseTemplateId ?: task.exerciseTemplate?.physicalId
-        if (!exerciseTemplatePhysicalId.isNullOrEmpty()) {
-            ComponentCard(
-                title = "Exercise",
-                isCompleted = exerciseTemplatePhysicalId in (progress.completedExercises ?: emptyList()),
-                onClick = { onStartExercise(exerciseTemplatePhysicalId!!) }
-            )
-        }
-
-        val quizTemplatePhysicalId = task.quizTemplateId ?: task.quizTemplate?.physicalId
-        if (!quizTemplatePhysicalId.isNullOrEmpty()) {
-            val quizScore = progress.quizScore
-            val maxQuizScore = progress.maxQuizScore
-            val attempts = progress.quizAttempts ?: 0
-            QuizCard(
-                score = quizScore,
-                maxScore = maxQuizScore,
-                maxAttempts = task.maxAttempts,
-                attempts = attempts,
-                onTakeQuiz = { onStartQuiz(quizTemplatePhysicalId!!) }
-            )
-            Spacer(Modifier.height(8.dp))
-            // For quiz-only tasks, show a simple completion badge if at least one attempt exists
-            val isQuizOnly = task.lessonTemplateId.isNullOrEmpty() && task.exerciseTemplateId.isNullOrEmpty()
-            val quizCompletedOnce = attempts > 0
-            if (isQuizOnly && quizCompletedOnce) {
-                QuizCompletedBanner()
-            }
-        }
-        }
-    }
-}
-
-@Composable
-private fun ComponentCard(
-    title: String,
-    isCompleted: Boolean,
-    onClick: () -> Unit
-) {
-    Card(
-        modifier = Modifier
-            .fillMaxWidth()
-            .padding(vertical = 8.dp),
-        colors = CardDefaults.cardColors(
-            containerColor = if (isCompleted)
-                MaterialTheme.colorScheme.primaryContainer
-            else
-                MaterialTheme.colorScheme.surface
-        ),
-        shape = RoundedCornerShape(12.dp),
-        elevation = CardDefaults.cardElevation(defaultElevation = 1.dp)
-    ) {
-        Row(
-            modifier = Modifier
-                .fillMaxWidth()
-                .padding(16.dp),
-            horizontalArrangement = Arrangement.SpaceBetween,
-            verticalAlignment = Alignment.CenterVertically
-        ) {
-            Row(
-                verticalAlignment = Alignment.CenterVertically,
-                horizontalArrangement = Arrangement.spacedBy(12.dp)
-            ) {
-                Icon(
-                    imageVector = when (title) {
-                        "Lesson" -> Icons.Default.MenuBook
-                        "Exercise" -> Icons.Default.FitnessCenter
-                        "Quiz" -> Icons.Default.Quiz
-                        else -> Icons.Default.Assignment
-                    },
-                    contentDescription = title,
-                    tint = if (isCompleted) 
-                        MaterialTheme.colorScheme.onPrimaryContainer 
-                    else 
-                        MaterialTheme.colorScheme.primary,
-                    modifier = Modifier.size(24.dp)
-                )
-                Column {
-            Text(
-                text = title,
-                        style = MaterialTheme.typography.titleMedium,
-                        fontWeight = FontWeight.Medium,
-                        color = if (isCompleted) 
-                            MaterialTheme.colorScheme.onPrimaryContainer 
-                        else 
-                            MaterialTheme.colorScheme.onSurface
-                    )
-                    if (isCompleted) {
-                        Text(
-                            text = "Completed",
-                            style = MaterialTheme.typography.labelSmall,
-                            color = MaterialTheme.colorScheme.onPrimaryContainer.copy(alpha = 0.8f)
-                        )
-                    }
-                }
-            }
-
-            Button(
-                onClick = onClick,
-                enabled = !isCompleted,
-                colors = ButtonDefaults.buttonColors(
-                    containerColor = if (isCompleted) 
-                        MaterialTheme.colorScheme.primaryContainer 
-                    else 
-                        MaterialTheme.colorScheme.primary,
-                    contentColor = if (isCompleted) 
-                        MaterialTheme.colorScheme.onPrimaryContainer 
-                    else 
-                        MaterialTheme.colorScheme.onPrimary
-                ),
-                shape = RoundedCornerShape(8.dp)
-            ) {
-                Text(
-                    text = if (isCompleted) "Completed" else "Start",
-                    style = MaterialTheme.typography.labelMedium,
-                    fontWeight = FontWeight.Medium
-                )
-            }
-        }
-    }
-}
-
-@Composable
-private fun QuizCompletedBanner() {
-    Card(
-        modifier = Modifier
-            .fillMaxWidth()
-            .padding(vertical = 8.dp),
-        shape = RoundedCornerShape(16.dp),
-        colors = CardDefaults.cardColors(
-            containerColor = MaterialTheme.colorScheme.primaryContainer
-        ),
-        elevation = CardDefaults.cardElevation(defaultElevation = 2.dp)
-    ) {
-        Row(
-            modifier = Modifier
-                .fillMaxWidth()
-                .padding(horizontal = 16.dp, vertical = 14.dp),
-            verticalAlignment = Alignment.CenterVertically,
-            horizontalArrangement = Arrangement.spacedBy(12.dp)
-        ) {
-            Box(
-                modifier = Modifier
-                    .size(40.dp)
-                    .clip(CircleShape)
-                    .background(MaterialTheme.colorScheme.primary)
-            ) {
-                Icon(
-                    imageVector = Icons.Default.CheckCircle,
-                    contentDescription = null,
-                    tint = MaterialTheme.colorScheme.onPrimary,
-                    modifier = Modifier.align(Alignment.Center)
-                )
-            }
-            Column(Modifier.weight(1f)) {
-                Text(
-                    text = "Quiz Completed",
-                    style = MaterialTheme.typography.titleMedium,
-                    fontWeight = FontWeight.Bold,
-                    color = MaterialTheme.colorScheme.onPrimaryContainer
-                )
-                Text(
-                    text = "You can retake until you reach the max attempts.",
-                    style = MaterialTheme.typography.labelSmall,
-                    color = MaterialTheme.colorScheme.onPrimaryContainer.copy(alpha = 0.8f)
-                )
-            }
-        }
-    }
-}
-
-@Composable
-private fun QuizCard(
-    score: Int?,
-    maxScore: Int?,
-    maxAttempts: Int,
-    attempts: Int = 0,
-    onTakeQuiz: () -> Unit
-) {
-    val attemptsText = "$attempts/$maxAttempts attempts"
-    val attemptsExhausted = attempts >= maxAttempts
-
-    Card(
-        modifier = Modifier
-            .fillMaxWidth()
-            .heightIn(min = 96.dp)
-            .padding(vertical = 8.dp),
-        shape = RoundedCornerShape(16.dp),
-        colors = CardDefaults.cardColors(
-            containerColor = MaterialTheme.colorScheme.surface
-        ),
-        elevation = CardDefaults.cardElevation(defaultElevation = 2.dp)
-    ) {
-        Column(
-            modifier = Modifier
-                .fillMaxWidth()
-        ) {
-            Box(
-                modifier = Modifier
-                    .fillMaxWidth()
-                    .background(
-                        Brush.horizontalGradient(
-                            listOf(
-                                MaterialTheme.colorScheme.primary.copy(alpha = 0.18f),
-                                MaterialTheme.colorScheme.tertiary.copy(alpha = 0.18f)
-                            )
-                        )
-                    )
-                    .padding(horizontal = 16.dp, vertical = 14.dp)
-            ) {
-                Row(
-                    verticalAlignment = Alignment.CenterVertically,
-                    horizontalArrangement = Arrangement.spacedBy(12.dp)
-                ) {
-                    Box(
-                        modifier = Modifier
-                            .size(40.dp)
-                            .clip(CircleShape)
-                            .background(MaterialTheme.colorScheme.primary)
-                    ) {
-                        Icon(
-                            imageVector = Icons.Default.Quiz,
-                            contentDescription = "Quiz",
-                            tint = MaterialTheme.colorScheme.onPrimary,
-                            modifier = Modifier.align(Alignment.Center)
-                        )
-                    }
-                    Column(modifier = Modifier.weight(1f)) {
-                        Text(
-                            text = "Quiz",
-                            style = MaterialTheme.typography.titleMedium,
-                            fontWeight = FontWeight.Bold,
-                            color = MaterialTheme.colorScheme.onSurface
-                        )
-                        Text(
-                            text = attemptsText,
-                            style = MaterialTheme.typography.labelSmall,
-                            color = MaterialTheme.colorScheme.onSurfaceVariant
-                        )
-                    }
-                    if (score != null && maxScore != null && maxScore > 0) {
-                        AssistChip(
-                            onClick = {},
-                            label = { Text("Score $score/$maxScore") },
-                            leadingIcon = {
-                                Icon(
-                                    imageVector = Icons.Default.EmojiEvents,
-                                    contentDescription = null,
-                                    modifier = Modifier.size(16.dp)
-                                )
-                            }
-                        )
-                    }
-                }
-            }
-
-            Box(modifier = Modifier.padding(16.dp)) {
-                Button(
-                    onClick = onTakeQuiz,
-                    enabled = maxAttempts > 0 && !attemptsExhausted,
-                    modifier = Modifier
-                        .fillMaxWidth()
-                        .height(44.dp),
-                    shape = RoundedCornerShape(999.dp),
-                    colors = ButtonDefaults.buttonColors(
-                        containerColor = if (maxAttempts > 0 && !attemptsExhausted) MaterialTheme.colorScheme.primary else MaterialTheme.colorScheme.surfaceVariant,
-                        contentColor = if (maxAttempts > 0 && !attemptsExhausted) MaterialTheme.colorScheme.onPrimary else MaterialTheme.colorScheme.onSurfaceVariant
-                    )
-                ) {
-                    Text(
-                        when {
-                            maxAttempts <= 0 -> "Unavailable"
-                            attemptsExhausted -> "Max attempts reached"
-                            else -> "Take Quiz"
-                        },
-                        style = MaterialTheme.typography.labelLarge,
-                        fontWeight = FontWeight.SemiBold
-                    )
-                    if (maxAttempts > 0 && !attemptsExhausted) {
-                        Spacer(Modifier.width(8.dp))
-                        Icon(
-                            imageVector = Icons.Default.ArrowForward,
-                            contentDescription = null,
-                            modifier = Modifier.size(18.dp)
-                        )
-                    }
-                }
-            }
-        }
-    }
-}
-=======
-
->>>>>>> ae4cc56d
+
 
 @Composable
 private fun DueDateWideCard(
@@ -1528,16 +913,11 @@
     title: String,
     icon: ImageVector,
     isCompleted: Boolean,
-<<<<<<< HEAD
-    canStart: Boolean,
-    onStartLesson: () -> Unit
-=======
     attempts: Int,
     maxAttempts: Int,
     canStart: Boolean,
     score: String? = null,
     onClick: () -> Unit
->>>>>>> ae4cc56d
 ) {
     Card(
         modifier = Modifier
@@ -1606,13 +986,6 @@
                     )
                 }
             }
-<<<<<<< HEAD
-
-            Box(modifier = Modifier.padding(16.dp)) {
-                Button(
-                    onClick = onStartLesson,
-                    enabled = canStart,
-=======
             
             // Right side - Action button and subtle attempt indicator
             Row(
@@ -1624,7 +997,6 @@
                     text = "${attempts}/${maxAttempts}",
                     style = MaterialTheme.typography.labelSmall,
                     color = MaterialTheme.colorScheme.onSurfaceVariant.copy(alpha = 0.7f),
->>>>>>> ae4cc56d
                     modifier = Modifier
                         .background(
                             MaterialTheme.colorScheme.surfaceVariant.copy(alpha = 0.5f),
@@ -1640,25 +1012,6 @@
                     modifier = Modifier.height(40.dp),
                     shape = RoundedCornerShape(20.dp),
                     colors = ButtonDefaults.buttonColors(
-<<<<<<< HEAD
-                        containerColor = if (canStart) MaterialTheme.colorScheme.primary else MaterialTheme.colorScheme.surfaceVariant,
-                        contentColor = if (canStart) MaterialTheme.colorScheme.onPrimary else MaterialTheme.colorScheme.onSurfaceVariant
-                    )
-                ) {
-                    Text(
-                        if (canStart) "Start Lesson" else "Max attempts reached",
-                        style = MaterialTheme.typography.labelLarge,
-                        fontWeight = FontWeight.SemiBold
-                    )
-                    if (canStart) {
-                        Spacer(Modifier.width(8.dp))
-                        Icon(
-                            imageVector = Icons.Default.ArrowForward,
-                            contentDescription = null,
-                            modifier = Modifier.size(18.dp)
-                        )
-                    }
-=======
                         containerColor = if (canStart) 
                             MaterialTheme.colorScheme.primary 
                         else 
@@ -1679,7 +1032,6 @@
                         style = MaterialTheme.typography.labelMedium,
                         fontWeight = FontWeight.Medium
                     )
->>>>>>> ae4cc56d
                 }
             }
         }
