--- conflicted
+++ resolved
@@ -261,14 +261,6 @@
                     android.util.Log.d("TaskListScreen", "  - Progress data: ${progress?.isCompleted}")
                     android.util.Log.d("TaskListScreen", "  - Cache completion: ${TaskCompletionCache.isCompleted(task.physicalId)}")
                     
-<<<<<<< HEAD
-                    // Completion rule: completed if student has at least one completed attempt (any component)
-                    val lessonAttempts = LessonAttemptsCache.getAttempts(task.physicalId)
-                    val hasAnyAttempt = (progress?.quizAttempts ?: 0) > 0 ||
-                        (progress?.lessonCompleted == true) || (progress?.exerciseCompleted == true) || (lessonAttempts > 0)
-                    val isCompleted = !isUnavailable && hasAnyAttempt
-                    val isOngoing = !isUnavailable && !isCompleted && active && started
-=======
                     // If task is unavailable (deactivated or past deadline), it's unavailable regardless of completion
                     val hasAnyTemplate = hasLesson || hasQuiz || hasExercise
                     
@@ -286,7 +278,6 @@
                         progress?.isCompleted == true
                     }
                     val isOngoing = !isUnavailable && !isCompleted && active
->>>>>>> ae4cc56d
                     
                     android.util.Log.d("TaskListScreen", "  - Final status - Completed: $isCompleted, Ongoing: $isOngoing, Unavailable: $isUnavailable")
 
@@ -406,15 +397,10 @@
     val isCompleted = if (isUnavailable) {
         false // Deactivated tasks are never considered completed
     } else {
-<<<<<<< HEAD
-        // Consider task completed if student has at least one attempt/completion on any component
-        (progress?.quizAttempts ?: 0) > 0 || (progress?.lessonCompleted == true) || (progress?.exerciseCompleted == true)
-=======
         // Task is completed if student has made at least one attempt on any component
         hasQuizAttempts || hasLessonAttempts || hasExerciseAttempts || 
         TaskCompletionCache.isCompleted(task.physicalId) ||
         progress?.isCompleted == true
->>>>>>> ae4cc56d
     }
     
     // Debug logging for TaskCard
