--- conflicted
+++ resolved
@@ -1,28 +1,5 @@
 package citu.edu.stathis.mobile.features.tasks.data.model
 
-<<<<<<< HEAD
-// Aligns with backend Score schema; use Strings for dates to avoid Gson adapters issues
-data class ScoreResponse(
-    val id: String? = null,
-    val physicalId: String? = null,
-    val studentId: String? = null,
-    val taskId: String? = null,
-    val quizTemplateId: String? = null,
-    val exerciseTemplateId: String? = null,
-    val score: Int? = null,
-    val maxScore: Int? = null,
-    val attempts: Int? = null,
-    val timeTaken: Long? = null,
-    val accuracy: Double? = null,
-    val startedAt: String? = null,
-    val completedAt: String? = null,
-    val teacherFeedback: String? = null,
-    val manualScore: Int? = null,
-    val completed: Boolean? = null,
-    val createdAt: String? = null,
-    val updatedAt: String? = null
-)
-=======
 data class ScoreResponse(
     val physicalId: String? = null,
     val studentId: String? = null,
@@ -36,5 +13,4 @@
     val isQuiz: Boolean? = null,
     val createdAt: String? = null,
     val updatedAt: String? = null
-) 
->>>>>>> ae4cc56d
+) 