--- conflicted
+++ resolved
@@ -88,15 +88,9 @@
     val answers: List<QuizAnswer>
 )
 
-<<<<<<< HEAD
-// Backend auto-check payload expects just an array of integers
-data class QuizAutoCheckRequest(
-    val answers: List<Int>
-=======
 // Simplified model for auto-check API (just answers)
 data class QuizAutoCheckRequest(
     val answers: List<Int> // Just the selected answer indices
->>>>>>> ae4cc56d
 )
 
 data class QuizResult(
